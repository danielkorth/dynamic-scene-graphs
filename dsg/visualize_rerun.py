from pathlib import Path
import rerun as rr
from dsg.utils.data_loading import load_poses, get_camera_matrix
from dsg.utils.rerun import setup_blueprint
from dsg.utils.tools import get_color_for_id
import numpy as np
from scipy.spatial.transform import Rotation
from dsg.utils.cv2_utils import unproject_image
import hydra
from omegaconf import DictConfig
from scenegraph.graph import SceneGraph, process_frame_with_representation
import open3d as o3d
import os

def aggregate_masks(obj_points):
    mask = -1 * np.ones(obj_points[0]['mask'].shape)
    for id, obj_point in obj_points.items():
        mask[obj_point['mask']] = id
    return mask

@hydra.main(config_path="../configs", config_name="sam2_reinit")
def main(cfg: DictConfig):
    # set up rerun env
    if cfg.headless:
        # ensure that a rerun server is running (rerun --serve)
        rr.init("living_room", spawn=False, default_blueprint=setup_blueprint())
        rr.connect_grpc()
        pass
    else:
        rr.init("living_room", spawn=True, default_blueprint=setup_blueprint())

    rr.set_time(timeline="world", sequence=0)
    rr.log("world", rr.ViewCoordinates.RDF)

    # load intrinsics
    with open(cfg.intrinsics_file, "r") as f:
        intrinsics = f.readlines()
        intrinsics = {
            "fx": float(intrinsics[0].split(" ")[0]),
            "fy": float(intrinsics[1].split(" ")[0]),
            "cx": float(intrinsics[2].split(" ")[0]),
            "cy": float(intrinsics[3].split(" ")[0]),
        }
    K = get_camera_matrix(intrinsics)

    # with distortion
    # intrinsics = load_camera_intrinsics("./data/SN35693142.conf", camera="left", resolution="HD")
    # K = get_camera_matrix(intrinsics)
    # dist = get_distortion_coeffs(intrinsics)

    from utils.data_loading import load_everything
    data = load_everything(cfg.images_folder, cfg.obj_points_dir, max_frames=cfg.max_frames, subsample=cfg.subsample)

    rgb_images = data["rgb"]
    depth_images = data["depth"]
    obj_points = data["obj_points"]

    # zed poses
    tvecs, rvecs = load_poses(Path(cfg.source_folder) / "poses.txt", max_frames=cfg.max_frames, subsample=cfg.subsample)

    print(f"Loaded {len(rgb_images)} RGB images and {len(depth_images)} depth images")
    print(f"Loaded {len(tvecs)} poses (translations: {len(tvecs)}, rotations: {len(rvecs)})")

    rr.log("world/camera", rr.ViewCoordinates.RDF)

    rr.log("world/camera/image", rr.Pinhole(
        resolution=[rgb_images[0].shape[1], rgb_images[0].shape[0]],
        principal_point=[intrinsics["cx"], intrinsics["cy"]],
        focal_length=[intrinsics["fx"], intrinsics["fy"]],
    ), static=True)

<<<<<<< HEAD
    from scenegraph.graph import SceneGraph
    from scenegraph.node import Node
=======
    # all_3d_points = []
    # centers = []
>>>>>>> a541ad51
    graph = SceneGraph()

    line_strips = []

    # Check if we should use TSDF representation
    use_tsdf = getattr(cfg, 'use_tsdf', False)
    print(f"Using TSDF representation: {use_tsdf}")

    for i, (rgb, depth, tvec, rvec, obj_points) in enumerate(zip(rgb_images, depth_images, tvecs, rvecs, obj_points)):
        rr.log("world/camera", rr.Transform3D(
            mat3x3=Rotation.from_rotvec(rvec).as_matrix(),
            translation=tvec,
        ))
        rr.log("world/camera/image/rgb", rr.Image(rgb, color_model=rr.ColorModel.RGB))
        rr.log("world/camera/image/depth", rr.DepthImage(depth, meter=1000.0, depth_range=[0, 5000]))
        rr.log("world/camera/image/mask", rr.SegmentationImage(aggregate_masks(obj_points)))

        # Process frame with chosen representation
        process_frame_with_representation(rgb, depth, tvec, rvec, obj_points, K, graph, cfg, use_tsdf)

        print("Graph size: ", len(graph))

        graph.log_rerun(show_pct=True)

        # LOG CAMERA TRAJECTORY
        if i > 0:
            line_strips.append(np.array([tvecs[i-1], tvecs[i]]))
            rr.log("world/trajectory", rr.LineStrips3D(
                strips=np.array(line_strips),
                colors=np.array([[255, 0, 0, 255]] * len(line_strips)),
            ))

        rr.set_time(timeline="world", sequence=i)

    # Save Open3D textured pointclouds for each node
    save_textured_pointclouds(graph, cfg.source_folder)


def save_textured_pointclouds(graph, source_folder):
    """
    Save textured point clouds for all nodes in the scene graph as PLY files.
    
    Args:
        graph: SceneGraph object containing nodes with point cloud data
        source_folder: Base folder path where reconstructions will be saved
    """
    print("Saving textured pointclouds for all nodes...")
    
    # Create output directory
    output_dir = Path(source_folder) / "final_reconstructions"
    output_dir.mkdir(exist_ok=True)
    
    # Save pointcloud for each node
    for node_name, node in graph.nodes.items():
        if node.pct is not None and node.rgb is not None and len(node.pct) > 0:
            # Create Open3D pointcloud
            pcd = o3d.geometry.PointCloud()
            pcd.points = o3d.utility.Vector3dVector(node.pct)
            pcd.colors = o3d.utility.Vector3dVector(node.rgb)  # Normalize RGB values to [0,1]
            
            # Save as PLY file
            output_file = output_dir / f"{node_name}_textured.ply"
            o3d.io.write_point_cloud(str(output_file), pcd)
            print(f"Saved {node_name} pointcloud with {len(node.pct)} points to {output_file}")
        else:
            print(f"Skipping {node_name} - no valid pointcloud data")
    
    print(f"All pointclouds saved to {output_dir}")


if __name__ == "__main__":
    main()<|MERGE_RESOLUTION|>--- conflicted
+++ resolved
@@ -8,9 +8,8 @@
 from dsg.utils.cv2_utils import unproject_image
 import hydra
 from omegaconf import DictConfig
-from scenegraph.graph import SceneGraph, process_frame_with_representation
+from dsg.scenegraph.graph import SceneGraph, process_frame_with_representation
 import open3d as o3d
-import os
 
 def aggregate_masks(obj_points):
     mask = -1 * np.ones(obj_points[0]['mask'].shape)
@@ -69,13 +68,6 @@
         focal_length=[intrinsics["fx"], intrinsics["fy"]],
     ), static=True)
 
-<<<<<<< HEAD
-    from scenegraph.graph import SceneGraph
-    from scenegraph.node import Node
-=======
-    # all_3d_points = []
-    # centers = []
->>>>>>> a541ad51
     graph = SceneGraph()
 
     line_strips = []
