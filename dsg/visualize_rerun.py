from pathlib import Path
import rerun as rr
from dsg.utils.data_loading import load_poses, get_camera_matrix
from dsg.utils.rerun import setup_blueprint
from dsg.utils.tools import get_color_for_id
import numpy as np
from scipy.spatial.transform import Rotation
from dsg.utils.cv2_utils import unproject_image
import hydra
from omegaconf import DictConfig
from dsg.scenegraph.graph import SceneGraph, process_frame_with_representation
import open3d as o3d

def aggregate_masks(obj_points, default_shape=None):
    if not obj_points:
        # Return empty mask with default shape or use first available mask shape
        if default_shape is not None:
            return -1 * np.ones(default_shape)
        else:
            # If no default shape and no objects, return a small default mask
            return -1 * np.ones((480, 640))  # Common camera resolution

    mask = -1 * np.ones(obj_points[0]['mask'].shape)
    for id, obj_point in obj_points.items():
        mask[obj_point['mask']] = id
    return mask

@hydra.main(config_path="../configs", config_name="sam2_reinit")
def main(cfg: DictConfig):
    # set up rerun env
    if cfg.headless:
        # ensure that a rerun server is running (rerun --serve)
        rr.init("living_room", spawn=False, default_blueprint=setup_blueprint())
        rr.connect_grpc()
        pass
    else:
        rr.init("living_room", spawn=True, default_blueprint=setup_blueprint())

    rr.set_time(timeline="world", sequence=0)
    rr.log("world", rr.ViewCoordinates.RDF)

    # load intrinsics
    with open(cfg.intrinsics_file, "r") as f:
        intrinsics = f.readlines()
        intrinsics = {
            "fx": float(intrinsics[0].split(" ")[0]),
            "fy": float(intrinsics[1].split(" ")[0]),
            "cx": float(intrinsics[2].split(" ")[0]),
            "cy": float(intrinsics[3].split(" ")[0]),
        }
    K = get_camera_matrix(intrinsics)

    # with distortion
    # intrinsics = load_camera_intrinsics("./data/SN35693142.conf", camera="left", resolution="HD")
    # K = get_camera_matrix(intrinsics)
    # dist = get_distortion_coeffs(intrinsics)

<<<<<<< HEAD
    from dsg.utils.data_loading import load_everything
    # Determine depth directory based on depth_source configuration
    depth_dir = None
    if hasattr(cfg, 'depth_source') and cfg.depth_source == 'moge':
        depth_dir = cfg.moge_depth_dir
    elif hasattr(cfg, 'depth_source') and cfg.depth_source == 'moge_aligned':
        depth_dir = cfg.moge_aligned_depth_dir
    elif hasattr(cfg, 'depth_source') and cfg.depth_source == 'sensor':
        depth_dir = None  # Use default path in images directory
    else:
        depth_dir = None  # Default behavior
    
    data = load_everything(cfg.images_folder, cfg.obj_points_dir, max_frames=cfg.max_frames, subsample=cfg.subsample, depth_dir=depth_dir)

    rgb_images = data["rgb"]
    depth_images = data["depth"]
    obj_points = data["obj_points"]
=======
    from utils.data_loading import load_rgb_image, load_depth_image, load_obj_points
    import os
>>>>>>> 015649c2

    # Only load poses efficiently (they're already memory-efficient)
    tvecs, rvecs = load_poses(Path(cfg.source_folder) / "poses.txt", max_frames=cfg.max_frames, subsample=cfg.subsample)

    # Get list of frames to process based on the poses
    num_frames = len(tvecs)

    print(f"Will process {num_frames} frames with lazy loading")

    print(f"Loaded {len(tvecs)} poses (translations: {len(tvecs)}, rotations: {len(rvecs)})")

    rr.log("world/camera", rr.ViewCoordinates.RDF)

    # Load first frame to get image dimensions for camera setup
    first_frame_idx = cfg.subsample if cfg.subsample > 0 else 0
    first_rgb = load_rgb_image(cfg.images_folder, first_frame_idx)

    rr.log("world/camera/image", rr.Pinhole(
        resolution=[first_rgb.shape[1], first_rgb.shape[0]],
        principal_point=[intrinsics["cx"], intrinsics["cy"]],
        focal_length=[intrinsics["fx"], intrinsics["fy"]],
<<<<<<< HEAD
        image_plane_distance=0.1,
=======
        image_plane_distance=0.25,
>>>>>>> 015649c2
    ), static=True)

    graph = SceneGraph()

    line_strips = []

    # Check if we should use TSDF representation
    use_tsdf = getattr(cfg, 'use_tsdf', False)
    print(f"Using TSDF representation: {use_tsdf}")

    # Load all data at once (original approach)
    rgb_images = []
    depth_images = []
    obj_points_list = []

    for i in range(num_frames):
        frame_idx = i * cfg.subsample if cfg.subsample > 0 else i

        rgb = load_rgb_image(cfg.images_folder, frame_idx)
        depth = load_depth_image(cfg.images_folder, frame_idx)

        if cfg.obj_points_dir is not None:
            obj_points_file = os.path.join(cfg.obj_points_dir, f"obj_points_{frame_idx}.npy")
            if os.path.exists(obj_points_file):
                obj_points = load_obj_points(obj_points_file)
            else:
                obj_points = {}
        else:
            obj_points = {}

        rgb_images.append(rgb)
        depth_images.append(depth)
        obj_points_list.append(obj_points)

    # Process all frames at once
    for i, (rgb, depth, tvec, rvec, obj_points) in enumerate(zip(rgb_images, depth_images, tvecs, rvecs, obj_points_list)):
        rr.log("world/camera", rr.Transform3D(
            mat3x3=Rotation.from_rotvec(rvec).as_matrix(),
            translation=tvec,
        ))
        rr.log("world/camera/image/rgb", rr.Image(rgb, color_model=rr.ColorModel.RGB))
        rr.log("world/camera/image/depth", rr.DepthImage(depth, meter=1000.0, depth_range=[0, 5000]))

        # Process frame with chosen representation
        process_frame_with_representation(rgb, depth, tvec, rvec, obj_points, K, graph, cfg, use_tsdf)

        # Log graph using original log_rerun function
        graph.log_rerun(show_pct=True)

        # LOG CAMERA TRAJECTORY
        if i > 0:
            line_strips.append(np.array([tvecs[i-1], tvecs[i]]))
            rr.log("world/trajectory", rr.LineStrips3D(
                strips=np.array(line_strips),
                colors=np.array([[255, 0, 0, 255]] * len(line_strips)),
            ))

        rr.set_time(timeline="world", sequence=i)

    # Save Open3D textured pointclouds for each node
    save_textured_pointclouds(graph, cfg.source_folder, cfg.depth_source)


def save_textured_pointclouds(graph, source_folder, depth_source):
    """
    Save textured point clouds for all nodes in the scene graph as PLY files.

    Args:
        graph: SceneGraph object containing nodes with point cloud data
        source_folder: Base folder path where reconstructions will be saved
    """
    print("Saving textured pointclouds for all nodes...")

    # Create output directory
    output_dir = Path(source_folder) / f"final_reconstructions_{depth_source}"
    output_dir.mkdir(exist_ok=True)

    # Save pointcloud for each node
    for node_name, node in graph.nodes.items():
        if node.pct is not None and node.rgb is not None and len(node.pct) > 0:
            # Create Open3D pointcloud
            pcd = o3d.geometry.PointCloud()
            pcd.points = o3d.utility.Vector3dVector(node.pct)
            pcd.colors = o3d.utility.Vector3dVector(node.rgb)  # Normalize RGB values to [0,1]

            # Save as PLY file
            output_file = output_dir / f"{node_name}_textured.ply"
            o3d.io.write_point_cloud(str(output_file), pcd)
            print(f"Saved {node_name} pointcloud with {len(node.pct)} points to {output_file}")
        else:
            print(f"Skipping {node_name} - no valid pointcloud data")

    print(f"All pointclouds saved to {output_dir}")


if __name__ == "__main__":
    main()<|MERGE_RESOLUTION|>--- conflicted
+++ resolved
@@ -1,3 +1,4 @@
+import os
 from pathlib import Path
 import rerun as rr
 from dsg.utils.data_loading import load_poses, get_camera_matrix
@@ -55,8 +56,7 @@
     # K = get_camera_matrix(intrinsics)
     # dist = get_distortion_coeffs(intrinsics)
 
-<<<<<<< HEAD
-    from dsg.utils.data_loading import load_everything
+    from dsg.utils.data_loading import load_everything, load_rgb_image, load_depth_image, load_obj_points
     # Determine depth directory based on depth_source configuration
     depth_dir = None
     if hasattr(cfg, 'depth_source') and cfg.depth_source == 'moge':
@@ -73,10 +73,6 @@
     rgb_images = data["rgb"]
     depth_images = data["depth"]
     obj_points = data["obj_points"]
-=======
-    from utils.data_loading import load_rgb_image, load_depth_image, load_obj_points
-    import os
->>>>>>> 015649c2
 
     # Only load poses efficiently (they're already memory-efficient)
     tvecs, rvecs = load_poses(Path(cfg.source_folder) / "poses.txt", max_frames=cfg.max_frames, subsample=cfg.subsample)
@@ -98,11 +94,7 @@
         resolution=[first_rgb.shape[1], first_rgb.shape[0]],
         principal_point=[intrinsics["cx"], intrinsics["cy"]],
         focal_length=[intrinsics["fx"], intrinsics["fy"]],
-<<<<<<< HEAD
-        image_plane_distance=0.1,
-=======
         image_plane_distance=0.25,
->>>>>>> 015649c2
     ), static=True)
 
     graph = SceneGraph()
