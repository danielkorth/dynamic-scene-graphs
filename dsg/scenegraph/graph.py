from dsg.scenegraph.node import Node, Edge
import rerun as rr
import numpy as np
import matplotlib.pyplot as plt
import open3d as o3d
from utils.tools import get_color_for_id
from scipy.spatial.transform import Rotation
from utils.cv2_utils import unproject_image

def process_frame_with_representation(rgb, depth, tvec, rvec, obj_points, K, graph, cfg, use_tsdf=False):
    """
    Process a frame and update the scene graph with either TSDF or point cloud representation.
    
    Args:
        rgb: RGB image
        depth: Depth image
        tvec: Translation vector
        rvec: Rotation vector
        obj_points: Object points dictionary
        K: Camera intrinsic matrix
        graph: Scene graph
        cfg: Configuration
        use_tsdf: Whether to use TSDF representation
        use_dynamic_tracking: Whether to use dynamic tracking for moving objects
    """
    # Create camera pose matrix for TSDF integration
    camera_pose = np.eye(4)
    camera_pose[:3, :3] = Rotation.from_rotvec(rvec).as_matrix()
    camera_pose[:3, 3] = tvec
    
    for obj_id, obj_point in obj_points.items():
        if obj_point['mask'].sum() <= 0:
            continue
        points_3d, pixel_coords = unproject_image(depth, K, -rvec, tvec, mask=obj_point['mask'], dist=None, mask_erode_kernel=5)
        # Convert pixel coordinates to integers for array indexing
        pixel_coords_int = pixel_coords.astype(np.int32)
        rgb_points = rgb[pixel_coords_int[:, 1], pixel_coords_int[:, 0]] / 255.0
        centroid = np.mean(points_3d, axis=0)

        if len(points_3d) > 0:
            if f"obj_{obj_id}" not in graph:
                # Generate unique color for this object
                color = np.array(get_color_for_id(obj_id))
                node = Node(f"obj_{obj_id}", centroid, color=color, pct=points_3d, rgb_points=rgb_points,
                        use_tsdf=use_tsdf)
                graph.add_node(node)
                
                # If using TSDF, integrate the first frame
                if use_tsdf:
                    node.integrate_frame_to_tsdf(depth, rgb, obj_point['mask'], K, camera_pose)

            else:
                node = graph.nodes[f'obj_{obj_id}']
                
                if use_tsdf:
                    # Integrate frame into TSDF
                    node.integrate_frame_to_tsdf(depth, rgb, obj_point['mask'], K, camera_pose)
                    points_3d, colors = node.tsdf.extract_point_cloud() 
                else:
                    node.integrate_pointcloud(points_3d, rgb_points, cfg.accumulate_points, 
                                            camera_intrinsics=K, camera_pose=camera_pose, 
                                            current_mask=obj_point['mask'], depth_image=depth)
            

class SceneGraph:
    def __init__(self):
        self.nodes = {}
        self.edges = []

    def add_node(self, node: Node):
        self.nodes[node.name] = node

    def add_edge(self, edge: Edge):
        self.edges.append(edge)
    
    def __contains__(self, node_name: str):
        return node_name in self.nodes
    
<<<<<<< HEAD
    def log_rerun(self, show_pct: bool = False, max_points: int = 5000, edge_threshold: float = 1.0):
=======
    def log_rerun(self, show_pct: bool = False, max_points: int = 3000, edge_threshold: float = 0.5,
                  timestep: int = 0, transition_start: int = 900, transition_duration: int = 200,
                  final_edge_thickness: float = 0.008):
        """
        Log the scene graph to rerun with radius-based animation transitions.

        Args:
            show_pct: Whether to show point clouds
            max_points: Maximum number of points to sample per node
            edge_threshold: Distance threshold for creating edges between nodes
            timestep: Current timestep (0-1700)
            transition_start: Timestep when transition begins (default: 900)
            transition_duration: Duration of transition in timesteps (default: 200)
            final_edge_thickness: Final thickness of edges after transition (default: 0.008)
        """
        # Calculate transition progress (0.0 to 1.0)
        transition_end = transition_start + transition_duration
        if timestep <= transition_start:
            transition_progress = 0.0
        elif timestep >= transition_end:
            transition_progress = 1.0
        else:
            transition_progress = (timestep - transition_start) / transition_duration

        # Calculate dynamic radii based on transition progress
        # Points: radius decreases from 0.010 to 0.001 during transition
        points_radius = 0.010 * (1 - transition_progress * 0.9)  # Reduces to 10% of original size

        # Centroids: radius increases from 0.001 to 0.08 during transition
        centroids_radius = 0.001 + (transition_progress * 0.079)  # Grows from tiny to full size

        # Edges: thickness increases from 0.001 to final_edge_thickness during transition
        edges_thickness = 0.001 + (transition_progress * (final_edge_thickness - 0.001))

        # Debug: print radius values for verification
        if timestep % 100 == 0:  # Print every 100 frames
            print(f"Frame {timestep}: transition_progress={transition_progress:.3f}")
            print(f"  Points radius: {points_radius:.6f}, Centroids radius: {centroids_radius:.6f}, Edges thickness: {edges_thickness:.6f}")

            # Count visible vs total nodes for debugging
            total_nodes = len(self.nodes)
            visible_nodes = sum(1 for node in self.nodes.values() if node.visible)
            print(f"  Nodes: {visible_nodes}/{total_nodes} visible")

>>>>>>> 951560e1
        # Create edges between nodes that are closer than edge_threshold meters
        edge_strips = []
        edge_colors = []

        node_list = list(self.nodes.values())
        for i in range(len(node_list)):
            for j in range(i + 1, len(node_list)):
                node1 = node_list[i]
                node2 = node_list[j]
                distance = np.linalg.norm(node1.centroid - node2.centroid)
                if distance < edge_threshold:
                    edge_strips.append([node1.centroid, node2.centroid])
<<<<<<< HEAD
                    edge_colors.append([255, 255, 255, 255])  # White color for edges
=======
                    edge_colors.append([100, 100, 100, 255])  # Solid gray color for edges
>>>>>>> 951560e1

        if edge_strips:
            rr.log("world/edges", rr.LineStrips3D(
                strips=np.array(edge_strips),
<<<<<<< HEAD
                colors=np.array(edge_colors)
=======
                colors=np.array(edge_colors),
                radii=edges_thickness  # Use dynamic thickness based on transition
>>>>>>> 951560e1
            ))

        for node_name in self.nodes:
            node = self.nodes[node_name]

            # During transition, render ALL nodes (even invisible ones) to apply shrinking radius
            # Outside transition, only render visible nodes as usual
            should_render_points = False
            if show_pct and node.pct is not None:
                if transition_progress > 0.0 and transition_progress < 1.0:
                    # During transition: render ALL nodes with transition radius
                    should_render_points = True
                elif node.visible:
                    # Outside transition: only render visible nodes
                    should_render_points = True

            if should_render_points:
                # Resample points only for visible nodes
                sampled_points = node.pct[np.random.choice(
                    node.pct.shape[0],
                    min(max_points, node.pct.shape[0]),
                    replace=False
                )]

                # Get base color from node's color (RGB 0-1 from get_color_for_id)
                base_color = node.color
                if base_color is not None and len(base_color) == 3:
                    # Convert RGB 0-1 to RGB 0-255 for rerun
                    r, g, b = base_color
                    point_color = np.array([
                        int(r * 255),
                        int(g * 255),
                        int(b * 255)
                    ])
                    # Apply color to all points
                    point_colors = np.tile(point_color, (sampled_points.shape[0], 1))
                else:
                    # Fallback to class_ids for coloring
                    point_colors = None

                rr.log(f"world/points/{node_name}", rr.Points3D(
                    positions=sampled_points,
                    radii=points_radius,  # Use dynamic radius based on transition
                    colors=point_colors,
                    class_ids=np.array([node.id] * sampled_points.shape[0])
                ))

            # Only render centroids once transition starts
            # During transition: render ALL centroids (even invisible ones) with growing radius
            # After transition: render ALL centroids at full size
            should_render_centroid = transition_progress > 0.0

            if should_render_centroid:
                base_color = node.color
                if base_color is not None and len(base_color) == 3:
                    # Convert RGB 0-1 to RGB 0-255 for rerun
                    r, g, b = base_color
                    centroid_color = np.array([
                        int(r * 255),
                        int(g * 255),
                        int(b * 255)
                    ])
                else:
                    # Fallback color
                    centroid_color = np.array([255, 100, 100])  # Red-orange

                rr.log(f"world/centroids/{node_name}", rr.Points3D(
                    positions=node.centroid,
                    radii=centroids_radius,  # Use dynamic radius based on transition
                    colors=np.array([centroid_color]),
                    class_ids=np.array([node.id])
                ))

    def highlight_clip_feature_similarity(self, text: str = "football", max_points: int = 5000):
        from dsg.features.clip_features import CLIPFeatures
        clip_extractor = CLIPFeatures()
        clip_features = clip_extractor.extract_text_features(text).cpu().numpy()

        cmap = plt.get_cmap("plasma")

        # collect nodes with CLIP features
        node_names = [n for n in self.nodes if self.nodes[n].clip_features is not None]

        # compute cosine similarities for all nodes
        text_feat = clip_features.squeeze()
        text_norm = np.linalg.norm(text_feat) + 1e-8
        sims = np.array([
            float(
                np.dot(self.nodes[n].clip_features, text_feat)
                / ((np.linalg.norm(self.nodes[n].clip_features) + 1e-8) * text_norm)
            )
            for n in node_names
        ])

        # robust normalization using percentiles, then gamma shaping to emphasize highs
        p_low, p_high = np.percentile(sims, [5, 95])
        denom = (p_high - p_low) if (p_high - p_low) > 1e-8 else 1.0
        norm = np.clip((sims - p_low) / denom, 0.0, 1.0)
        gamma = 0.6  # <1.0 makes top similarities stand out more
        vals = np.power(norm, gamma)

        # colorize and log
        for idx, node_name in enumerate(node_names):
            color = cmap(vals[idx])[:3]
            positions = self.nodes[node_name].pct[
                np.random.choice(
                    self.nodes[node_name].pct.shape[0],
                    min(max_points, self.nodes[node_name].pct.shape[0]),
                    replace=False,
                )
            ]
            rr.log(
                f"world/points/{node_name}",
                rr.Points3D(
                    positions=positions,
                    radii=0.005,
                    colors=np.array([color] * positions.shape[0]),
                ),
            )

    def highlight_clip_feature_similarity_progressive(self, text: str = "football", max_points: int = 5000,
                                                      num_frames: int = 60):
        """
        Create an animated visualization that progressively transitions from grey to final colors.

        Args:
            text: Text query for CLIP feature similarity
            max_points: Maximum number of points to sample per node
            num_frames: Number of animation frames
            animation_duration: Total duration of animation in seconds
        """
        from dsg.features.clip_features import CLIPFeatures
        clip_extractor = CLIPFeatures()
        clip_features = clip_extractor.extract_text_features(text).cpu().numpy()

        cmap = plt.get_cmap("plasma")

        # collect nodes with CLIP features
        node_names = [n for n in self.nodes if self.nodes[n].clip_features is not None]

        # compute cosine similarities for all nodes (same as original function)
        text_feat = clip_features.squeeze()
        text_norm = np.linalg.norm(text_feat) + 1e-8
        sims = np.array([
            float(
                np.dot(self.nodes[n].clip_features, text_feat)
                / ((np.linalg.norm(self.nodes[n].clip_features) + 1e-8) * text_norm)
            )
            for n in node_names
        ])

        # robust normalization using percentiles, then gamma shaping to emphasize highs
        p_low, p_high = np.percentile(sims, [5, 95])
        denom = (p_high - p_low) if (p_high - p_low) > 1e-8 else 1.0
        norm = np.clip((sims - p_low) / denom, 0.0, 1.0)
        gamma = 0.6  # <1.0 makes top similarities stand out more
        vals = np.power(norm, gamma)

        # Get final colors for all nodes
        final_colors = {}
        node_positions = {}

        for idx, node_name in enumerate(node_names):
            final_colors[node_name] = np.array(cmap(vals[idx])[:3])
            positions = self.nodes[node_name].pct[
                np.random.choice(
                    self.nodes[node_name].pct.shape[0],
                    min(max_points, self.nodes[node_name].pct.shape[0]),
                    replace=False,
                )
            ]
            node_positions[node_name] = positions

        # Animation parameters
        grey_color = np.array([0.5, 0.5, 0.5])  # Neutral grey

        # Create animation frames
        for frame in range(num_frames):
            # Set time for this frame
            rr.set_time_sequence("animation_frame", frame)

            # Calculate interpolation factor (0.0 = all grey, 1.0 = all final colors)
            t = frame / (num_frames - 1)  # Linear interpolation

            # Log points for this frame
            for node_name in node_names:
                # Interpolate between grey and final color
                interpolated_color = (1 - t) * grey_color + t * final_colors[node_name]

                # Apply the same color to all points in this node
                colors = np.array([interpolated_color] * node_positions[node_name].shape[0])

                rr.log(
                    f"world/points/{node_name}",
                    rr.Points3D(
                        positions=node_positions[node_name],
                        radii=0.005,
                        colors=colors,
                    ),
                )

    def log_open3d(self, vis, geometries, show_pct: bool = False, max_points: int = 5000):
        """Log scene graph to Open3D visualizer"""
        # Clear existing object geometries
        for geom in geometries['objects']:
            vis.remove_geometry(geom, False)
        geometries['objects'].clear()
        
        # Add new object geometries
        for node_name, node in self.nodes.items():
            if show_pct and node.pct is not None:
                # Sample points if too many
                if len(node.pct) > max_points:
                    indices = np.random.choice(len(node.pct), max_points, replace=False)
                    points = node.pct[indices]
                else:
                    points = node.pct
                
                # Create point cloud for object points
                pcd = o3d.geometry.PointCloud()
                pcd.points = o3d.utility.Vector3dVector(points)
                pcd.paint_uniform_color(node.color / 255.0)  # Convert to [0,1] range
                
                geometries['objects'].append(pcd)
                vis.add_geometry(pcd, False)
            
            # Create centroid sphere
            sphere = o3d.geometry.TriangleMesh.create_sphere(radius=0.03)
            sphere.translate(node.centroid)
            sphere.paint_uniform_color(node.color / 255.0)
            
            geometries['objects'].append(sphere)
            vis.add_geometry(sphere, False)

    def __len__(self):
        return len(self.nodes)

if __name__ == "__main__":
    graph = SceneGraph()
    graph.add_node(Node("node1", np.array([0, 0, 0])))
    graph.add_node(Node("node2", np.array([1, 0, 0])))
    graph.add_node(Node("node3", np.array([0, 1, 0])))
    graph.add_node(Node("node4", np.array([1, 1, 0])))
    rr.init("scene_graph", spawn=True)
    graph.log_rerun()<|MERGE_RESOLUTION|>--- conflicted
+++ resolved
@@ -75,13 +75,84 @@
     
     def __contains__(self, node_name: str):
         return node_name in self.nodes
-    
-<<<<<<< HEAD
+
     def log_rerun(self, show_pct: bool = False, max_points: int = 5000, edge_threshold: float = 1.0):
-=======
-    def log_rerun(self, show_pct: bool = False, max_points: int = 3000, edge_threshold: float = 0.5,
-                  timestep: int = 0, transition_start: int = 900, transition_duration: int = 200,
-                  final_edge_thickness: float = 0.008):
+        """Log scene graph to rerun"""
+        # Create edges between nodes that are closer than edge_threshold meters
+        edge_strips = []
+        edge_colors = []
+
+        node_list = list(self.nodes.values())
+        for i in range(len(node_list)):
+            for j in range(i + 1, len(node_list)):
+                node1 = node_list[i]
+                node2 = node_list[j]
+                distance = np.linalg.norm(node1.centroid - node2.centroid)
+                if distance < edge_threshold:
+                    edge_strips.append([node1.centroid, node2.centroid])
+                    edge_colors.append([255, 255, 255, 255])  # White color for edges
+
+        if edge_strips:
+            rr.log("world/edges", rr.LineStrips3D(
+                strips=np.array(edge_strips),
+                colors=np.array(edge_colors)
+            ))
+
+        for node_name in self.nodes:
+            node = self.nodes[node_name]
+            if show_pct and node.pct is not None and node.visible:
+                # Resample points only for visible nodes
+                sampled_points = node.pct[np.random.choice(
+                    node.pct.shape[0],
+                    min(max_points, node.pct.shape[0]),
+                    replace=False
+                )]
+
+                # Get base color from node's color (RGB 0-1 from get_color_for_id)
+                base_color = node.color
+                if base_color is not None and len(base_color) == 3:
+                    # Convert RGB 0-1 to RGB 0-255 for rerun
+                    r, g, b = base_color
+                    point_color = np.array([
+                        int(r * 255),
+                        int(g * 255),
+                        int(b * 255)
+                    ])
+                    # Apply color to all points
+                    point_colors = np.tile(point_color, (sampled_points.shape[0], 1))
+                else:
+                    # Fallback to class_ids for coloring
+                    point_colors = None
+
+                rr.log(f"world/points/{node_name}", rr.Points3D(
+                    positions=sampled_points,
+                    colors=point_colors,
+                    class_ids=np.array([node.id] * sampled_points.shape[0])
+                ))
+
+            if node.visible:
+                base_color = node.color
+                if base_color is not None and len(base_color) == 3:
+                    # Convert RGB 0-1 to RGB 0-255 for rerun
+                    r, g, b = base_color
+                    centroid_color = np.array([
+                        int(r * 255),
+                        int(g * 255),
+                        int(b * 255)
+                    ])
+                else:
+                    # Fallback color
+                    centroid_color = np.array([255, 100, 100])  # Red-orange
+
+                rr.log(f"world/centroids/{node_name}", rr.Points3D(
+                    positions=node.centroid,
+                    colors=np.array([centroid_color]),
+                    class_ids=np.array([node.id])
+                ))
+
+    def log_rerun_teaser(self, show_pct: bool = False, max_points: int = 3000, edge_threshold: float = 0.5,
+                         timestep: int = 0, transition_start: int = 900, transition_duration: int = 200,
+                         final_edge_thickness: float = 0.008):
         """
         Log the scene graph to rerun with radius-based animation transitions.
 
@@ -123,7 +194,6 @@
             visible_nodes = sum(1 for node in self.nodes.values() if node.visible)
             print(f"  Nodes: {visible_nodes}/{total_nodes} visible")
 
->>>>>>> 951560e1
         # Create edges between nodes that are closer than edge_threshold meters
         edge_strips = []
         edge_colors = []
@@ -136,21 +206,13 @@
                 distance = np.linalg.norm(node1.centroid - node2.centroid)
                 if distance < edge_threshold:
                     edge_strips.append([node1.centroid, node2.centroid])
-<<<<<<< HEAD
-                    edge_colors.append([255, 255, 255, 255])  # White color for edges
-=======
                     edge_colors.append([100, 100, 100, 255])  # Solid gray color for edges
->>>>>>> 951560e1
 
         if edge_strips:
             rr.log("world/edges", rr.LineStrips3D(
                 strips=np.array(edge_strips),
-<<<<<<< HEAD
-                colors=np.array(edge_colors)
-=======
                 colors=np.array(edge_colors),
                 radii=edges_thickness  # Use dynamic thickness based on transition
->>>>>>> 951560e1
             ))
 
         for node_name in self.nodes:
