--- conflicted
+++ resolved
@@ -5,12 +5,8 @@
 import open3d as o3d
 from dsg.utils.tools import get_color_for_id
 from scipy.spatial.transform import Rotation
-<<<<<<< HEAD
 from dsg.utils.cv2_utils import unproject_image
 import cv2
-=======
-from utils.cv2_utils import unproject_image
->>>>>>> 015649c2
 
 def process_frame_with_representation(rgb, depth, tvec, rvec, obj_points, K, graph, cfg, use_tsdf=False, debug_mask=False):
     """
@@ -81,14 +77,9 @@
     
     def __contains__(self, node_name: str):
         return node_name in self.nodes
-<<<<<<< HEAD
-                
-    def log_rerun(self, show_pct: bool = False, max_points: int = 5000, edge_threshold: float = 0.8):
-=======
 
     def log_rerun(self, show_pct: bool = False, max_points: int = 5000, edge_threshold: float = 1.0):
         """Log scene graph to rerun"""
->>>>>>> 015649c2
         # Create edges between nodes that are closer than edge_threshold meters
         edge_strips = []
         edge_colors = []
@@ -101,11 +92,7 @@
                 distance = np.linalg.norm(node1.centroid - node2.centroid)
                 if distance < edge_threshold:
                     edge_strips.append([node1.centroid, node2.centroid])
-<<<<<<< HEAD
-                    edge_colors.append([100, 100, 100, 255])  # White color for edges
-=======
-                    edge_colors.append([255, 255, 255, 255])  # White color for edges
->>>>>>> 015649c2
+                    edge_colors.append([100, 100, 100, 255])  # Gray color for edges
 
         if edge_strips:
             rr.log("world/edges", rr.LineStrips3D(
@@ -347,8 +334,6 @@
                     colors=np.array([color] * positions.shape[0]),
                 ),
             )
-<<<<<<< HEAD
-=======
 
     def highlight_clip_feature_similarity_progressive(self, text: str = "football", max_points: int = 5000,
                                                       num_frames: int = 60):
@@ -430,7 +415,6 @@
                         colors=colors,
                     ),
                 )
->>>>>>> 015649c2
 
     def log_open3d(self, vis, geometries, show_pct: bool = False, max_points: int = 5000):
         """Log scene graph to Open3D visualizer"""
