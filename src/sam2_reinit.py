from utils.sam2_utils import (create_overlapping_subsets, detect_with_furthest, is_new_obj, mask_first_frame, 
                                save_sam_cv2, save_points_image_cv2_obj_id, make_video_from_visualizations, detect_with_cc, get_mask_from_points, save_obj_points, solve_overlap)
from sam2.build_sam import build_sam2_video_predictor
from sam2.sam2_image_predictor import SAM2ImagePredictor
from segment import SAM2Segmenter
import hydra
import os
from PIL import Image
import numpy as np

@hydra.main(config_path="../configs", config_name="sam2_reinit.yaml")
def main(cfg):
    # load and subsample images
    subsets = create_overlapping_subsets(cfg.images_folder, cfg.output_folder, cfg.chunk_size, cfg.overlap, cfg.subsample)

    obj_points_dir = os.path.join(cfg.output_folder, "obj_points_history")
    os.makedirs(obj_points_dir, exist_ok=True)

    # load images
    predictor = build_sam2_video_predictor(
        config_file = cfg.sam.model_cfg,
        ckpt_path = cfg.sam.sam2_checkpoint,
        device = "cuda"
    )

    auto_segmenter = hydra.utils.instantiate(cfg.sam)
    img_segmenter = SAM2ImagePredictor(auto_segmenter.sam2)

    # load first image
    first_image_path = subsets[0] + "/000000.jpg"
    img = Image.open(first_image_path)
    img_np = np.array(img)
    
    masks = mask_first_frame(img_np, auto_segmenter, viz=False)

    # inital points and labels 
    # dict: obj_id -> points, labels
    # defaultdict: obj_id -> points, labels
    from collections import defaultdict
    obj_points = defaultdict(lambda: {'points': [], 'labels': [], 'mask': None})
    for i, mask in enumerate(masks):
        points = mask['point_coords']
        labels = np.ones(len(points), dtype=np.int32)
        obj_points[i]['points'] = points
        obj_points[i]['labels'] = labels
        obj_points[i]['mask'] = mask['segmentation'].squeeze()

    # save the points image
    # save_points_image_cv2_obj_id(os.path.join(subsets[0], "000000.jpg"), obj_points, os.path.join(cfg.output_folder, "frame_0_obj_id.png"))
    
    save_obj_points(obj_points, os.path.join(obj_points_dir, "obj_points_0.npy"))

    global_counter = 1
    # LOOP THE SUBSETS
    for i in range(len(subsets)):
        # initialize tracking
        inference_state = predictor.init_state(video_path=subsets[i])

        # reinit the inference state and add new points and labels
        for obj_id, obj_data in obj_points.items():
            # if we have mask, transfer it. otherwise, use points.
            if obj_data['mask'] is not None:
                predictor.add_new_mask(
                    inference_state=inference_state,
                    frame_idx=0,
                    obj_id=obj_id,
                    mask=obj_data['mask']
                )
                continue
            # skip empty
            elif len(obj_data['points']) > 0:
                _, out_obj_ids, out_mask_logits = predictor.add_new_points_or_box(
                    inference_state=inference_state,
                    frame_idx=0,
                    obj_id=obj_id,
                    points=obj_data['points'],
                    labels=obj_data['labels'],
                )
            else:
                print(f"No points or mask for obj {obj_id}")
                continue

        # propagate the tracking
        video_segments = {}
        for j, (out_frame_idx, out_obj_ids, out_mask_logits) in enumerate(predictor.propagate_in_video(inference_state)):
            video_segments[out_frame_idx] = {
                out_obj_id: (out_mask_logits[i] > 0.0).cpu().numpy()
                for i, out_obj_id in enumerate(out_obj_ids)
            }
            # update mask
            for obj_id, mask in video_segments[out_frame_idx].items():
                obj_points[obj_id]['mask'] = mask.squeeze()
            # save item
            if j > 0: # skip first because of overlap
                save_obj_points(obj_points, os.path.join(obj_points_dir, f"obj_points_{global_counter*cfg.subsample}.npy"))
                global_counter += 1

        # save the results
        output_masks_dir = os.path.join(cfg.output_folder, f"masks_{i}")
        output_vis_dir = os.path.join(cfg.output_folder, f"visualizations_{i}")
        save_sam_cv2(video_segments, subsets[i], output_masks_dir, output_vis_dir)
    
        # update the points and labels for next episode
        full_mask = np.zeros_like(video_segments[len(video_segments) - 1][0])
        for obj_id, mask in video_segments[len(video_segments) - 1].items():
            full_mask += mask

        last_img_patch_path = subsets[i] + f"/{len(video_segments)-1:06d}.jpg"
        img_last_patch = Image.open(last_img_patch_path)
        img_last_patch_np = np.array(img_last_patch)

        # Detect new regions
        # new_regions = hydra.utils.instantiate(cfg.new_objects_fct)(full_mask)
        new_regions = hydra.utils.instantiate(cfg.new_objects_fct)(full_mask, mask_generator=auto_segmenter.mask_generator, image=img_last_patch_np)

        if len(new_regions) > 0:
<<<<<<< HEAD
            if new_regions[0]['mask'] is None and cfg.prompt_with_masks:
                last_img_patch_path = subsets[i] + f"/{len(video_segments)-1:06d}.jpg"
                img_last_patch = Image.open(last_img_patch_path)
                img_last_patch_np = np.array(img_last_patch)
=======
            if cfg.prompt_with_masks:
>>>>>>> 89eecf5b
                all_points = np.vstack([new_regions[i]['points'] for i in range(len(new_regions))])
                valids_idx, valid_masks = get_mask_from_points(all_points, img_segmenter, img_last_patch_np, iou_threshold=0.5)
                new_regions = [new_regions[i] for i in valids_idx]
                for v_i, mask in enumerate(valid_masks):
                    new_regions[v_i]['mask'] = mask
            
            if new_regions[0]['mask'] is not None:
                obj_points, new_regions = solve_overlap(obj_points, new_regions)
            # add new categories
            next_obj_id = max(obj_points.keys()) + 1
            for j, new_region in enumerate(new_regions):
                if new_region['mask'] is None or is_new_obj(new_region['mask'], obj_points, iou_threshold=0.5):
                    new_obj_id = next_obj_id + j
                    obj_points[new_obj_id]['points'] = new_region['points'].astype(np.float32).reshape(-1, 2) if new_region['points'] is not None else None
                    obj_points[new_obj_id]['labels'] = new_region['labels'] if new_region['labels'] is not None else None
                    obj_points[new_obj_id]['mask'] = new_region['mask']
                else:
                    print(f"New region {j} is not new")

        # save_points_image_cv2_obj_id(os.path.join(subsets[i], f"{len(video_segments)-1:06d}.jpg"), obj_points, os.path.join(cfg.output_folder, f"frame_{i}_obj_id_new.png"))

    # At the end of main, after all processing:
    video_fps = getattr(cfg, 'video_fps', 15)
    make_video_from_visualizations(cfg.output_folder, video_filename="final_video.mp4", fps=video_fps)


if __name__ == "__main__":
    main()<|MERGE_RESOLUTION|>--- conflicted
+++ resolved
@@ -114,14 +114,10 @@
         new_regions = hydra.utils.instantiate(cfg.new_objects_fct)(full_mask, mask_generator=auto_segmenter.mask_generator, image=img_last_patch_np)
 
         if len(new_regions) > 0:
-<<<<<<< HEAD
             if new_regions[0]['mask'] is None and cfg.prompt_with_masks:
                 last_img_patch_path = subsets[i] + f"/{len(video_segments)-1:06d}.jpg"
                 img_last_patch = Image.open(last_img_patch_path)
                 img_last_patch_np = np.array(img_last_patch)
-=======
-            if cfg.prompt_with_masks:
->>>>>>> 89eecf5b
                 all_points = np.vstack([new_regions[i]['points'] for i in range(len(new_regions))])
                 valids_idx, valid_masks = get_mask_from_points(all_points, img_segmenter, img_last_patch_np, iou_threshold=0.5)
                 new_regions = [new_regions[i] for i in valids_idx]
