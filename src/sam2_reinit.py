--- conflicted
+++ resolved
@@ -32,20 +32,6 @@
     img_np = np.array(img)
     
     masks = mask_first_frame(img_np, auto_segmenter, viz=False)
-<<<<<<< HEAD
-
-    ### TESTING SPACE
-    # accumulate masks
-    full_mask = np.zeros_like(masks[0]['segmentation'])
-    for mask in masks:
-        full_mask += mask['segmentation']
-
-    # detect new regions
-    new_regions = hydra.utils.instantiate(cfg.new_objects_fct)(full_mask, mask_generator=auto_segmenter.mask_generator, image=img_np, viz=True)
-
-    ### END TESTING SPACE
-=======
->>>>>>> 09ab68c1
 
     # inital points and labels 
     # dict: obj_id -> points, labels
