from utils.sam2_utils import (create_overlapping_subsets, detect_with_furthest, is_new_obj, mask_first_frame, 
                                save_sam_cv2, save_points_image_cv2_obj_id, make_video_from_visualizations, detect_with_cc)
from sam2.build_sam import build_sam2_video_predictor
<<<<<<< HEAD
from sam2.sam2_image_predictor import SAM2ImagePredictor
from segment import SAM2Segmenter
=======
>>>>>>> 1e8cdd56
import hydra
import os
from PIL import Image
import numpy as np

@hydra.main(config_path="../configs", config_name="sam2_reinit.yaml")
def main(cfg):
    
<<<<<<< HEAD
    # detect_new_regions = detect_with_furthest
    detect_new_regions = detect_with_cc

=======
>>>>>>> 1e8cdd56
    # load and subsample images
    subsets = create_overlapping_subsets(cfg.source_folder, cfg.output_folder, cfg.chunk_size, cfg.overlap, cfg.subsample)

    # load images
    predictor = build_sam2_video_predictor(
        config_file = cfg.sam.model_cfg,
        ckpt_path = cfg.sam.sam2_checkpoint,
        device = "cuda"
    )

<<<<<<< HEAD
    auto_segmenter = SAM2Segmenter(sam2_checkpoint = cfg.sam.sam2_checkpoint, model_cfg = cfg.sam.model_config)
    img_segmenter = SAM2ImagePredictor(auto_segmenter.sam2)
=======
    segmenter = hydra.utils.instantiate(cfg.sam)
>>>>>>> 1e8cdd56

    # load first image
    first_image_path = subsets[0] + "/000000.jpg"
    img = Image.open(first_image_path)
    img_np = np.array(img)
    
    masks = mask_first_frame(img_np, auto_segmenter, viz=True)

    # inital points and labels 
    # dict: obj_id -> points, labels
    # defaultdict: obj_id -> points, labels
    from collections import defaultdict
    obj_points = defaultdict(lambda: {'points': [], 'labels': [], 'mask': None})
    for i, mask in enumerate(masks):
        points = mask['point_coords']
        labels = np.ones(len(points), dtype=np.int32)
        obj_points[i]['points'] = points
        obj_points[i]['labels'] = labels
        obj_points[i]['mask'] = mask['segmentation'].squeeze()

    # save the points image
    save_points_image_cv2_obj_id(os.path.join(subsets[0], "000000.jpg"), obj_points, os.path.join(cfg.output_folder, "frame_0_obj_id.png"))

    # LOOP THE SUBSETS
    for i in range(len(subsets)):
        # initialize tracking
        inference_state = predictor.init_state(video_path=subsets[i])

        for obj_id, obj_data in obj_points.items():
            # if we have mask, transfer it. otherwise, use points.
            if obj_data['mask'] is not None:
                predictor.add_new_mask(
                    inference_state=inference_state,
                    frame_idx=0,
                    obj_id=obj_id,
                    mask=obj_data['mask']
                )
                continue
            # skip empty
            elif len(obj_data['points']) > 0:
                _, out_obj_ids, out_mask_logits = predictor.add_new_points_or_box(
                    inference_state=inference_state,
                    frame_idx=0,
                    obj_id=obj_id,
                    points=obj_data['points'],
                    labels=obj_data['labels'],
                )
            else:
                print(f"No points or mask for obj {obj_id}")
                continue

        # propagate the tracking
        video_segments = {}
        for out_frame_idx, out_obj_ids, out_mask_logits in predictor.propagate_in_video(inference_state):
            video_segments[out_frame_idx] = {
                out_obj_id: (out_mask_logits[i] > 0.0).cpu().numpy()
                for i, out_obj_id in enumerate(out_obj_ids)
            }

        # save the results
        output_masks_dir = os.path.join(cfg.output_folder, f"masks_{i}")
        output_vis_dir = os.path.join(cfg.output_folder, f"visualizations_{i}")
        save_sam_cv2(video_segments, subsets[i], output_masks_dir, output_vis_dir)

        # update the points and labels for next episode
        full_mask = np.zeros_like(video_segments[len(video_segments) - 1][0])
        for obj_id, mask in video_segments[len(video_segments) - 1].items():
            obj_points[obj_id]['mask'] = mask.squeeze()
            full_mask += mask

        # Detect new regions
<<<<<<< HEAD
        last_img_patch_path = subsets[i] + f"/{len(video_segments)-1:06d}.jpg"
        img_last_patch = Image.open(last_img_patch_path)
        img_last_patch_np = np.array(img_last_patch)
        # new_regions = detect_new_regions(full_mask, mask_buffer_radius=cfg.mask_buffer_radius, num_points=cfg.num_points)
        new_regions = detect_new_regions(full_mask, mask_buffer_radius=cfg.mask_buffer_radius, img_segmenter=img_segmenter, img_np=img_last_patch_np)
=======
        new_regions = hydra.utils.instantiate(cfg.new_objects_fct)(full_mask)
>>>>>>> 1e8cdd56
        # add new categories
        next_obj_id = max(obj_points.keys()) + 1
        for j, new_region in enumerate(new_regions):
            if is_new_obj(new_region['mask'], obj_points, iou_threshold=0.5):
                new_obj_id = next_obj_id + j
                obj_points[new_obj_id]['points'] = new_region['points'].astype(np.float32).reshape(-1, 2)
                obj_points[new_obj_id]['labels'] = new_region['labels']
                obj_points[new_obj_id]['mask'] = new_region['mask']
            else:
                print(f"New region {j} is not new")

        save_points_image_cv2_obj_id(os.path.join(subsets[i], f"{len(video_segments)-1:06d}.jpg"), obj_points, os.path.join(cfg.output_folder, f"frame_{i}_obj_id_new.png"))

    # At the end of main, after all processing:
    video_fps = getattr(cfg, 'video_fps', 15)
    make_video_from_visualizations(cfg.output_folder, video_filename="final_video.mp4", fps=video_fps)


if __name__ == "__main__":
    main()<|MERGE_RESOLUTION|>--- conflicted
+++ resolved
@@ -1,11 +1,8 @@
 from utils.sam2_utils import (create_overlapping_subsets, detect_with_furthest, is_new_obj, mask_first_frame, 
-                                save_sam_cv2, save_points_image_cv2_obj_id, make_video_from_visualizations, detect_with_cc)
+                                save_sam_cv2, save_points_image_cv2_obj_id, make_video_from_visualizations, detect_with_cc, get_mask_from_points)
 from sam2.build_sam import build_sam2_video_predictor
-<<<<<<< HEAD
 from sam2.sam2_image_predictor import SAM2ImagePredictor
 from segment import SAM2Segmenter
-=======
->>>>>>> 1e8cdd56
 import hydra
 import os
 from PIL import Image
@@ -14,12 +11,6 @@
 @hydra.main(config_path="../configs", config_name="sam2_reinit.yaml")
 def main(cfg):
     
-<<<<<<< HEAD
-    # detect_new_regions = detect_with_furthest
-    detect_new_regions = detect_with_cc
-
-=======
->>>>>>> 1e8cdd56
     # load and subsample images
     subsets = create_overlapping_subsets(cfg.source_folder, cfg.output_folder, cfg.chunk_size, cfg.overlap, cfg.subsample)
 
@@ -30,12 +21,8 @@
         device = "cuda"
     )
 
-<<<<<<< HEAD
-    auto_segmenter = SAM2Segmenter(sam2_checkpoint = cfg.sam.sam2_checkpoint, model_cfg = cfg.sam.model_config)
+    auto_segmenter = hydra.utils.instantiate(cfg.sam)
     img_segmenter = SAM2ImagePredictor(auto_segmenter.sam2)
-=======
-    segmenter = hydra.utils.instantiate(cfg.sam)
->>>>>>> 1e8cdd56
 
     # load first image
     first_image_path = subsets[0] + "/000000.jpg"
@@ -107,25 +94,26 @@
             full_mask += mask
 
         # Detect new regions
-<<<<<<< HEAD
-        last_img_patch_path = subsets[i] + f"/{len(video_segments)-1:06d}.jpg"
-        img_last_patch = Image.open(last_img_patch_path)
-        img_last_patch_np = np.array(img_last_patch)
-        # new_regions = detect_new_regions(full_mask, mask_buffer_radius=cfg.mask_buffer_radius, num_points=cfg.num_points)
-        new_regions = detect_new_regions(full_mask, mask_buffer_radius=cfg.mask_buffer_radius, img_segmenter=img_segmenter, img_np=img_last_patch_np)
-=======
         new_regions = hydra.utils.instantiate(cfg.new_objects_fct)(full_mask)
->>>>>>> 1e8cdd56
-        # add new categories
-        next_obj_id = max(obj_points.keys()) + 1
-        for j, new_region in enumerate(new_regions):
-            if is_new_obj(new_region['mask'], obj_points, iou_threshold=0.5):
-                new_obj_id = next_obj_id + j
-                obj_points[new_obj_id]['points'] = new_region['points'].astype(np.float32).reshape(-1, 2)
-                obj_points[new_obj_id]['labels'] = new_region['labels']
-                obj_points[new_obj_id]['mask'] = new_region['mask']
-            else:
-                print(f"New region {j} is not new")
+        if len(new_regions) > 0:
+            if cfg.prompt_with_masks:
+                last_img_patch_path = subsets[i] + f"/{len(video_segments)-1:06d}.jpg"
+                img_last_patch = Image.open(last_img_patch_path)
+                img_last_patch_np = np.array(img_last_patch)
+                all_points = np.vstack([new_regions[i]['points'] for i in range(len(new_regions))])
+                valids_idx = get_mask_from_points(all_points, img_segmenter, img_last_patch_np, iou_threshold=0.5)
+                new_regions = [new_regions[i] for i in valids_idx]
+
+            # add new categories
+            next_obj_id = max(obj_points.keys()) + 1
+            for j, new_region in enumerate(new_regions):
+                if new_region['mask'] is None or is_new_obj(new_region['mask'], obj_points, iou_threshold=0.5):
+                    new_obj_id = next_obj_id + j
+                    obj_points[new_obj_id]['points'] = new_region['points'].astype(np.float32).reshape(-1, 2)
+                    obj_points[new_obj_id]['labels'] = new_region['labels']
+                    obj_points[new_obj_id]['mask'] = new_region['mask']
+                else:
+                    print(f"New region {j} is not new")
 
         save_points_image_cv2_obj_id(os.path.join(subsets[i], f"{len(video_segments)-1:06d}.jpg"), obj_points, os.path.join(cfg.output_folder, f"frame_{i}_obj_id_new.png"))
 
