--- conflicted
+++ resolved
@@ -17,13 +17,8 @@
     parser.add_argument("--subsample", "-s", type=int, default=None,
                        help="Subsample every Nth frame (default: no subsampling)")
     parser.add_argument("--data-dir", "-d", type=str, 
-<<<<<<< HEAD
-                       default="./data/zed/short/",
-                       help="Path to data directory (default: data/recent)")
-=======
                        default="./data/zed/short",
                        help="Path to data directory (default: data/zed/short)")
->>>>>>> 26bb45d4
     parser.add_argument("--headless", action="store_true",
                        help="Run in headless mode (default: False)")
     parser.add_argument("--use_depth", action="store_false",
